--- conflicted
+++ resolved
@@ -1304,8 +1304,6 @@
     return jsonify({"id": rid, "approved": ok}), 200
 
 
-<<<<<<< HEAD
-=======
 @receipts_bp.route("/receipts/<rid>", methods=["DELETE"])
 def soft_delete_receipt(rid: str) -> Any:
     """Soft delete a receipt by setting deleted_at timestamp."""
@@ -1371,7 +1369,6 @@
     return jsonify({"file_id": rid, "history": history}), 200
 
 
->>>>>>> 8740263d
 @receipts_bp.get("/receipts/<rid>/workflow-status")
 def get_workflow_status(rid: str) -> Any:
     """Get the current status of each workflow phase for a file."""
