from __future__ import annotations

from typing import Any, Dict, List, Optional
import uuid
import base64
import io
import os
import json
import re
import hashlib

from flask import Blueprint, jsonify, request
from werkzeug.utils import secure_filename

from api.ingest import (  # type: ignore
    DuplicateFileError,
    _hash_exists,
    _insert_unified_file,
    _update_other_data,
)
from services.file_detection import detect_file
from services.pdf_conversion import pdf_to_png_pages
from services.storage import FileStorage
try:
    from observability.metrics import record_invoice_decision  # type: ignore
except Exception:  # pragma: no cover
    def record_invoice_decision(_d: str) -> None:  # type: ignore
        return None

try:
    from services.db.connection import db_cursor
except Exception:  # pragma: no cover
    db_cursor = None  # type: ignore

<<<<<<< HEAD
try:
    from services.tasks import process_ocr
except Exception:  # pragma: no cover
    process_ocr = None  # type: ignore
=======
from services.invoice_status import (
    InvoiceDocumentStatus,
    InvoiceLineMatchStatus,
    InvoiceProcessingStatus,
    transition_document_status,
    transition_line_status_and_link,
    transition_processing_status,
)
>>>>>>> 63b9f3bb


recon_bp = Blueprint("reconciliation_firstcard", __name__)


_OCR_COMPLETE_STATUSES = {
    "ocr_done",
    "document_processed",
    "ready_for_matching",
    "matching_completed",
    "completed",
}


def _storage() -> FileStorage:
    base_dir = os.getenv("STORAGE_DIR", "/data/storage")
    return FileStorage(base_dir)


def _queue_ocr(file_id: str) -> None:
    if not file_id:
        return
    if process_ocr is None:  # pragma: no cover - optional runtime dependency
        return
    try:
        if hasattr(process_ocr, "delay"):
            process_ocr.delay(file_id)  # type: ignore[attr-defined]
        else:
            process_ocr(file_id)  # type: ignore[misc]
    except Exception:
        # Queueing is best-effort – failures should not block uploads.
        return


def _create_invoice_document(
    *,
    invoice_id: str,
    invoice_type: str,
    status: str,
    metadata: dict[str, Any],
) -> None:
    if db_cursor is None:  # pragma: no cover - database optional in tests
        return
    try:
        with db_cursor() as cur:
            cur.execute(
                (
                    "INSERT INTO invoice_documents "
                    "(id, invoice_type, status, metadata_json) "
                    "VALUES (%s, %s, %s, %s)"
                ),
                (invoice_id, invoice_type, status, json.dumps(metadata)),
            )
    except Exception:
        # Allow idempotent re-uploads to update metadata.
        try:
            with db_cursor() as cur:
                cur.execute(
                    (
                        "UPDATE invoice_documents "
                        "SET status=%s, metadata_json=%s WHERE id=%s"
                    ),
                    (status, json.dumps(metadata), invoice_id),
                )
        except Exception:
            pass


def _load_invoice_document(invoice_id: str) -> Optional[tuple[str, dict[str, Any]]]:
    if db_cursor is None:  # pragma: no cover
        return None
    try:
        with db_cursor() as cur:
            cur.execute(
                "SELECT status, metadata_json FROM invoice_documents WHERE id=%s",
                (invoice_id,),
            )
            row = cur.fetchone()
            if not row:
                return None
            status, metadata_json = row
            metadata: dict[str, Any]
            if metadata_json:
                try:
                    metadata = json.loads(metadata_json)
                except Exception:
                    metadata = {}
            else:
                metadata = {}
            return status, metadata
    except Exception:
        return None


def _list_invoice_files(invoice_id: str) -> list[dict[str, Any]]:
    if db_cursor is None:  # pragma: no cover
        return []
    try:
        with db_cursor() as cur:
            cur.execute(
                (
                    "SELECT id, file_type, ai_status, other_data, ocr_raw "
                    "FROM unified_files "
                    "WHERE id=%s OR original_file_id=%s "
                    "ORDER BY created_at ASC"
                ),
                (invoice_id, invoice_id),
            )
            records = []
            for fid, file_type, ai_status, other_data, ocr_raw in cur.fetchall() or []:
                payload: dict[str, Any]
                if other_data:
                    try:
                        payload = json.loads(other_data)
                    except Exception:
                        payload = {}
                else:
                    payload = {}
                records.append(
                    {
                        "id": fid,
                        "file_type": file_type,
                        "ai_status": ai_status,
                        "other_data": payload,
                        "ocr_raw": ocr_raw,
                    }
                )
            return records
    except Exception:
        return []


def _count_invoice_lines(invoice_id: str) -> tuple[int, int]:
    if db_cursor is None:  # pragma: no cover
        return (0, 0)
    try:
        with db_cursor() as cur:
            cur.execute(
                (
                    "SELECT COUNT(1), "
                    "SUM(CASE WHEN match_status IN ('auto','manual') THEN 1 ELSE 0 END) "
                    "FROM invoice_lines WHERE invoice_id=%s"
                ),
                (invoice_id,),
            )
            row = cur.fetchone()
            if not row:
                return (0, 0)
            total, matched = row
            return int(total or 0), int(matched or 0)
    except Exception:
        return (0, 0)


@recon_bp.post("/reconciliation/firstcard/upload-invoice")
def upload_invoice() -> Any:
    """Upload a FirstCard invoice (PDF or image) and enqueue OCR."""

    file = request.files.get("invoice") or request.files.get("file")
    if not file or not file.filename:
        return jsonify({"error": "missing_file"}), 400

    data = file.read()
    if not data:
        return jsonify({"error": "empty_file"}), 400

    file_hash = hashlib.sha256(data).hexdigest()
    if _hash_exists(file_hash):
        return jsonify({"error": "duplicate_file"}), 409

    safe_name = secure_filename(file.filename) or f"invoice_{uuid.uuid4()}"
    detection = detect_file(data, safe_name)
    invoice_id = str(uuid.uuid4())
    submitted_by = request.headers.get("X-User") or "invoice_upload"
    fs = _storage()

    metadata: dict[str, Any] = {
        "source_file_id": invoice_id,
        "processing_status": "ocr_pending",
        "submitted_by": submitted_by,
        "original_filename": safe_name,
        "detected_kind": detection.kind,
    }

    page_refs: list[dict[str, Any]] = []

    try:
        if detection.kind == "pdf":
            pages = pdf_to_png_pages(data, fs.base / "invoices", invoice_id, dpi=300)
            if not pages:
                return jsonify({"error": "empty_pdf"}), 400

            _insert_unified_file(
                file_id=invoice_id,
                file_type="invoice",
                content_hash=file_hash,
                submitted_by=submitted_by,
                original_filename=safe_name,
                ai_status="uploaded",
                mime_type="application/pdf",
                file_suffix=os.path.splitext(safe_name)[1] or ".pdf",
                original_file_id=invoice_id,
                original_file_name=safe_name,
                original_file_size=len(data),
                other_data={
                    "detected_kind": "pdf",
                    "page_count": len(pages),
                    "source": "invoice_upload",
                },
            )
            fs.save_original(invoice_id, safe_name, data)

            for page in pages:
                page_id = str(uuid.uuid4())
                page_number = int(getattr(page, "index", 0)) + 1
                page_hash = hashlib.sha256(page.bytes).hexdigest()
                stored_name = f"page-{page_number:04d}.png"
                _insert_unified_file(
                    file_id=page_id,
                    file_type="invoice_page",
                    content_hash=page_hash,
                    submitted_by=submitted_by,
                    original_filename=f"{safe_name}-page-{page_number:04d}.png",
                    ai_status="uploaded",
                    mime_type="image/png",
                    file_suffix=".png",
                    original_file_id=invoice_id,
                    original_file_name=safe_name,
                    original_file_size=len(page.bytes),
                    other_data={
                        "detected_kind": "pdf_page",
                        "page_number": page_number,
                        "source_invoice": invoice_id,
                        "source": "invoice_upload",
                    },
                )
                fs.save(page_id, stored_name, page.bytes)
                _queue_ocr(page_id)
                page_refs.append({"file_id": page_id, "page_number": page_number})

            _update_other_data(
                invoice_id,
                {
                    "detected_kind": "pdf",
                    "page_count": len(page_refs),
                    "pages": page_refs,
                    "source": "invoice_upload",
                },
            )

        elif detection.kind == "image":
            _insert_unified_file(
                file_id=invoice_id,
                file_type="invoice",
                content_hash=file_hash,
                submitted_by=submitted_by,
                original_filename=safe_name,
                ai_status="uploaded",
                mime_type=detection.mime_type or "image/octet-stream",
                file_suffix=os.path.splitext(safe_name)[1] or ".png",
                original_file_id=invoice_id,
                original_file_name=safe_name,
                original_file_size=len(data),
                other_data={
                    "detected_kind": "image",
                    "source": "invoice_upload",
                },
            )
            fs.save_original(invoice_id, safe_name, data)
            _queue_ocr(invoice_id)
            page_refs.append({"file_id": invoice_id, "page_number": 1})
        else:
            return jsonify({"error": "unsupported_file_type"}), 400

    except DuplicateFileError:
        return jsonify({"error": "duplicate_file"}), 409
    except Exception as exc:
        return jsonify({"error": "upload_failed", "details": str(exc)}), 500

    metadata["page_ids"] = [ref["file_id"] for ref in page_refs]
    metadata["page_count"] = len(page_refs)

    _create_invoice_document(
        invoice_id=invoice_id,
        invoice_type="credit_card_invoice",
        status="processing",
        metadata=metadata,
    )

    response = {
        "invoice_id": invoice_id,
        "status": "processing",
        "processing_status": metadata["processing_status"],
        "page_count": len(page_refs),
        "page_ids": metadata["page_ids"],
    }
    return jsonify(response), 201


@recon_bp.get("/reconciliation/firstcard/invoices/<invoice_id>/status")
def invoice_status(invoice_id: str) -> Any:
    """Return processing status, OCR progress, and match stats for an invoice."""

    doc = _load_invoice_document(invoice_id)
    if not doc:
        return jsonify({"error": "not_found"}), 404

    status, metadata = doc
    source_file_id = metadata.get("source_file_id") or invoice_id
    files = _list_invoice_files(source_file_id)

    page_records: list[dict[str, Any]] = []
    for record in files:
        page_number = record["other_data"].get("page_number")
        if page_number is None and record["id"] == source_file_id:
            # Single-page uploads reuse the main file without explicit numbering.
            page_number = 1 if metadata.get("detected_kind") != "pdf" else None
        if page_number is None:
            continue
        page_records.append(
            {
                "file_id": record["id"],
                "page_number": int(page_number),
                "status": record.get("ai_status") or "uploaded",
            }
        )

    if not page_records and files:
        # Fallback for legacy metadata without page numbers.
        for idx, record in enumerate(files, 1):
            page_records.append(
                {
                    "file_id": record["id"],
                    "page_number": idx,
                    "status": record.get("ai_status") or "uploaded",
                }
            )

    total_pages = metadata.get("page_count") or len(page_records)
    if total_pages == 0 and page_records:
        total_pages = len(page_records)

    completed_pages = sum(
        1
        for page in page_records
        if (page.get("status") or "").lower() in _OCR_COMPLETE_STATUSES
    )

    if total_pages <= 0:
        total_pages = len(page_records)
    percentage = 0.0
    if total_pages:
        percentage = round((completed_pages / total_pages) * 100, 2)

    processing_status = metadata.get("processing_status")
    if not processing_status:
        processing_status = "ocr_done" if completed_pages >= total_pages and total_pages else "ocr_pending"

    ai_summary = metadata.get("ai_summary")
    if not ai_summary:
        for record in files:
            if record["id"] == source_file_id and record.get("ocr_raw"):
                snippet = (record["ocr_raw"] or "")
                ai_summary = snippet[:400]
                break

    total_lines, matched_lines = _count_invoice_lines(invoice_id)

    response = {
        "invoice_id": invoice_id,
        "status": status,
        "processing_status": processing_status,
        "source_file_id": source_file_id,
        "ocr_progress": {
            "total_pages": total_pages,
            "completed_pages": completed_pages,
            "percentage": percentage,
            "pages": page_records,
        },
        "ai_summary": ai_summary or "",
        "line_counts": {
            "total": total_lines,
            "matched": matched_lines,
            "unmatched": max(total_lines - matched_lines, 0),
        },
    }

    return jsonify(response), 200


@recon_bp.get("/reconciliation/firstcard/invoices/<invoice_id>/lines")
def invoice_lines(invoice_id: str) -> Any:
    """Return invoice line items with pagination guards."""

    limit_param = request.args.get("limit", "50")
    offset_param = request.args.get("offset", "0")
    try:
        limit = max(1, min(int(limit_param), 200))
    except ValueError:
        limit = 50
    try:
        offset = max(0, int(offset_param))
    except ValueError:
        offset = 0

    if db_cursor is None:  # pragma: no cover
        return jsonify({"items": [], "total": 0, "matched": 0, "limit": limit, "offset": offset, "next_offset": None}), 200

    total = 0
    matched = 0
    items: list[dict[str, Any]] = []
    try:
        with db_cursor() as cur:
            cur.execute(
                "SELECT COUNT(1), "
                "SUM(CASE WHEN match_status IN ('auto','manual') THEN 1 ELSE 0 END) "
                "FROM invoice_lines WHERE invoice_id=%s",
                (invoice_id,),
            )
            row = cur.fetchone()
            if row:
                total, matched = int(row[0] or 0), int(row[1] or 0)

            cur.execute(
                (
                    "SELECT id, transaction_date, amount, merchant_name, description, "
                    "match_status, match_score, matched_file_id "
                    "FROM invoice_lines WHERE invoice_id=%s "
                    "ORDER BY transaction_date ASC, id ASC LIMIT %s OFFSET %s"
                ),
                (invoice_id, limit, offset),
            )
            for row in cur.fetchall() or []:
                (
                    line_id,
                    transaction_date,
                    amount,
                    merchant_name,
                    description,
                    match_status,
                    match_score,
                    matched_file_id,
                ) = row
                items.append(
                    {
                        "id": int(line_id),
                        "transaction_date": (
                            transaction_date.isoformat()
                            if hasattr(transaction_date, "isoformat")
                            else transaction_date
                        ),
                        "amount": float(amount) if amount is not None else None,
                        "merchant_name": merchant_name,
                        "description": description,
                        "match_status": match_status,
                        "match_score": float(match_score) if match_score is not None else None,
                        "matched_file_id": matched_file_id,
                    }
                )
    except Exception:
        items = []

    next_offset = offset + limit if (offset + limit) < total else None

    return (
        jsonify(
            {
                "items": items,
                "total": total,
                "matched": matched,
                "limit": limit,
                "offset": offset,
                "next_offset": next_offset,
            }
        ),
        200,
    )


def _decode_pdf_payload(payload: dict[str, Any]) -> Optional[bytes]:
    pdf_b64 = payload.get('pdf_base64') or payload.get('pdf')
    if pdf_b64:
        try:
            return base64.b64decode(pdf_b64)
        except Exception:
            return None
    return None


def _parse_pdf_statement(pdf_bytes: bytes) -> dict[str, Any]:
    text = ''
    try:
        from pdfminer.high_level import extract_text
        text = extract_text(io.BytesIO(pdf_bytes)) or ''
    except Exception:
        try:
            text = pdf_bytes.decode('utf-8', errors='ignore')
        except Exception:
            text = ''
    lines: list[dict[str, Any]] = []
    period_start: Optional[str] = None
    period_end: Optional[str] = None
    pattern = re.compile(r'(20\d{2}-\d{2}-\d{2})\s+(.+?)\s+(-?\d+[\.,]\d{2})')
    for match in pattern.finditer(text):
        tx_date, merchant, amount = match.groups()
        amount_val = float(amount.replace(',', '.'))
        lines.append(
            {
                "transaction_date": tx_date,
                "merchant_name": merchant.strip(),
                "amount": amount_val,
                "description": merchant.strip(),
            }
        )
    period_match = re.search(r'Period\s*:?\s*(20\d{2}-\d{2}-\d{2})\s*(?:to|-)\s*(20\d{2}-\d{2}-\d{2})', text, re.IGNORECASE)
    if period_match:
        period_start, period_end = period_match.groups()
    return {
        "period_start": period_start,
        "period_end": period_end,
        "lines": lines,
        "raw_text": text,
    }



@recon_bp.post("/reconciliation/firstcard/import")
def firstcard_import() -> Any:
    """Import a company card statement into invoice_documents/invoice_lines.

    Accepts JSON payload of shape:
      {
        "period_start": "YYYY-MM-DD", "period_end": "YYYY-MM-DD",
        "lines": [
          {"transaction_date": "YYYY-MM-DD", "amount": 123.45, "merchant_name": "Shop", "description": "..."}, ...
        ]
      }
    Returns: { id: <document_id>, lines: <count> }
    """
    payload = request.get_json(silent=True) or {}
    doc_id = payload.get("document_id") or str(uuid.uuid4())
    period_start = payload.get("period_start")
    period_end = payload.get("period_end")
    lines = payload.get("lines") or []
    pdf_bytes = _decode_pdf_payload(payload)
    if not lines and pdf_bytes:
        parsed = _parse_pdf_statement(pdf_bytes)
        lines = parsed.get("lines") or []
        period_start = period_start or parsed.get("period_start")
        period_end = period_end or parsed.get("period_end")
    inserted = 0
    if db_cursor is not None:
        try:
            with db_cursor() as cur:
                # Create invoice document (company card)
                cur.execute(
                    (
                        "INSERT INTO invoice_documents (id, invoice_type, period_start, period_end, status) "
                        "VALUES (%s, %s, %s, %s, 'imported')"
                    ),
                    (doc_id, "company_card", period_start, period_end),
                )
                # Insert lines if provided
                if isinstance(lines, list) and lines:
                    for ln in lines:
                        cur.execute(
                            (
                                "INSERT INTO invoice_lines (invoice_id, transaction_date, amount, merchant_name, description, match_status) "
                                "VALUES (%s, %s, %s, %s, %s, %s)"
                            ),
                            (
                                doc_id,
                                ln.get("transaction_date"),
                                ln.get("amount"),
                                (ln.get("merchant_name") or ln.get("merchant") or None),
                                ln.get("description"),
                                InvoiceLineMatchStatus.PENDING.value,
                            ),
                        )
                        inserted += 1
            transition_processing_status(
                doc_id,
                InvoiceProcessingStatus.READY_FOR_MATCHING,
                (
                    InvoiceProcessingStatus.UPLOADED,
                    InvoiceProcessingStatus.OCR_DONE,
                    InvoiceProcessingStatus.OCR_PENDING,
                ),
            )
        except Exception:
            pass
    return jsonify({"status": "ok", "id": doc_id, "lines": inserted}), 200


@recon_bp.post("/reconciliation/firstcard/match")
def firstcard_match() -> Any:
    """Naive matching of invoice_lines to receipts in unified_files.

    Input JSON: { "document_id": "..." }
    Strategy: for each line without a match, find a unified_files row where
      DATE(purchase_datetime) == transaction_date and |gross_amount - amount| < 0.01
    Updates invoice_lines.matched_file_id/match_score/match_status and inserts invoice_line_history.
    """
    payload = request.get_json(silent=True) or {}
    document_id = payload.get("document_id") or payload.get("doc_id") or payload.get("file_id")
    matched = 0
    total_lines = 0
    if not document_id or db_cursor is None:
        return jsonify({"matched": matched}), 200

    try:
        with db_cursor() as cur:
            cur.execute(
                "SELECT COUNT(*) FROM invoice_lines WHERE invoice_id=%s",
                (document_id,),
            )
            total_row = cur.fetchone()
            if total_row:
                total_lines = int(total_row[0] or 0)
            cur.execute(
                (
                    "SELECT id, transaction_date, amount FROM invoice_lines "
                    "WHERE invoice_id=%s AND (match_status IS NULL OR match_status IN ('pending','unmatched'))"
                ),
                (document_id,),
            )
            lines = cur.fetchall() or []

        transition_document_status(
            document_id,
            InvoiceDocumentStatus.MATCHING,
            (
                InvoiceDocumentStatus.IMPORTED,
                InvoiceDocumentStatus.MATCHING,
            ),
        )

        for line_id, tx_date, amount in lines:
            file_id = None
            try:
                with db_cursor() as cur:
                    cur.execute(
                        (
                            "SELECT id FROM unified_files "
                            "WHERE purchase_datetime IS NOT NULL "
                            "AND DATE(purchase_datetime)=%s "
                            "AND gross_amount IS NOT NULL "
                            "AND ABS(gross_amount - %s) < 0.01 "
                            "ORDER BY created_at DESC LIMIT 1"
                        ),
                        (tx_date, amount),
                    )
                    row = cur.fetchone()
                    if row:
                        (file_id,) = row
            except Exception:
                file_id = None

            if not file_id:
                continue

            updated = transition_line_status_and_link(
                line_id,
                file_id,
                0.8,
                InvoiceLineMatchStatus.AUTO,
                (
                    InvoiceLineMatchStatus.PENDING,
                    InvoiceLineMatchStatus.UNMATCHED,
                ),
            )
            if not updated:
                continue
            matched += 1
            try:
                with db_cursor() as cur:
                    cur.execute(
                        (
                            "INSERT INTO invoice_line_history (invoice_line_id, action, performed_by, old_matched_file_id, new_matched_file_id, reason) "
                            "VALUES (%s, 'matched', 'system', NULL, %s, 'auto-match')"
                        ),
                        (line_id, file_id),
                    )
            except Exception:
                pass
            record_invoice_decision("matched")

        # Refresh counts for status transitions
        with db_cursor() as cur:
            cur.execute(
                (
                    "SELECT COUNT(*), SUM(CASE WHEN match_status IN ('auto','manual','confirmed') THEN 1 ELSE 0 END) "
                    "FROM invoice_lines WHERE invoice_id=%s"
                ),
                (document_id,),
            )
            row = cur.fetchone()
            if row:
                total_lines = int(row[0] or total_lines)
                matched_lines = int(row[1] or 0)
            else:
                matched_lines = matched

        transition_processing_status(
            document_id,
            InvoiceProcessingStatus.MATCHING_COMPLETED,
            (
                InvoiceProcessingStatus.READY_FOR_MATCHING,
                InvoiceProcessingStatus.AI_PROCESSING,
            ),
        )

        if matched_lines == 0:
            transition_document_status(
                document_id,
                InvoiceDocumentStatus.IMPORTED,
                (
                    InvoiceDocumentStatus.MATCHING,
                    InvoiceDocumentStatus.IMPORTED,
                ),
            )
        elif total_lines and matched_lines < total_lines:
            transition_document_status(
                document_id,
                InvoiceDocumentStatus.PARTIALLY_MATCHED,
                (
                    InvoiceDocumentStatus.IMPORTED,
                    InvoiceDocumentStatus.MATCHING,
                    InvoiceDocumentStatus.MATCHED,
                ),
            )
        else:
            transition_document_status(
                document_id,
                InvoiceDocumentStatus.MATCHED,
                (
                    InvoiceDocumentStatus.IMPORTED,
                    InvoiceDocumentStatus.MATCHING,
                    InvoiceDocumentStatus.PARTIALLY_MATCHED,
                ),
            )
    except Exception:
        matched = 0
    return jsonify({"matched": matched, "document_id": document_id}), 200


@recon_bp.get("/reconciliation/firstcard/statements")
def list_statements() -> Any:
    items: list[dict[str, Any]] = []
    if db_cursor is not None:
        try:
            with db_cursor() as cur:
                cur.execute(
                    (
                        "SELECT id, uploaded_at, status FROM invoice_documents "
                        "WHERE invoice_type='company_card' ORDER BY uploaded_at DESC LIMIT 100"
                    )
                )
                for sid, uploaded_at, status in cur.fetchall():
                    items.append(
                        {
                            "id": sid,
                            "uploaded_at": str(uploaded_at),
                            "created_at": str(uploaded_at),
                            "status": status,
                        }
                    )
        except Exception:
            items = []
    return jsonify({"items": items, "total": len(items)}), 200


@recon_bp.post("/reconciliation/firstcard/statements/<sid>/confirm")
def confirm_statement(sid: str) -> Any:
    transition_processing_status(
        sid,
        InvoiceProcessingStatus.COMPLETED,
        (
            InvoiceProcessingStatus.MATCHING_COMPLETED,
            InvoiceProcessingStatus.READY_FOR_MATCHING,
        ),
    )
    transition_document_status(
        sid,
        InvoiceDocumentStatus.COMPLETED,
        (
            InvoiceDocumentStatus.MATCHED,
            InvoiceDocumentStatus.PARTIALLY_MATCHED,
        ),
    )
    return jsonify({"id": sid, "status": "confirmed"}), 200


@recon_bp.post("/reconciliation/firstcard/statements/<sid>/reject")
def reject_statement(sid: str) -> Any:
    transition_processing_status(
        sid,
        InvoiceProcessingStatus.READY_FOR_MATCHING,
        (
            InvoiceProcessingStatus.MATCHING_COMPLETED,
            InvoiceProcessingStatus.COMPLETED,
        ),
    )
    transition_document_status(
        sid,
        InvoiceDocumentStatus.IMPORTED,
        (
            InvoiceDocumentStatus.MATCHED,
            InvoiceDocumentStatus.PARTIALLY_MATCHED,
            InvoiceDocumentStatus.COMPLETED,
        ),
    )
    return jsonify({"id": sid, "status": "rejected"}), 200


@recon_bp.put("/reconciliation/firstcard/lines/<int:line_id>")
def update_line_match(line_id: int) -> Any:
    payload = request.get_json(silent=True) or {}
    new_file_id = payload.get("matched_file_id") or payload.get("file_id")
    if not new_file_id or db_cursor is None:
        return jsonify({"ok": False}), 400
    try:
        updated = transition_line_status_and_link(
            line_id,
            new_file_id,
            None,
            InvoiceLineMatchStatus.MANUAL,
            (
                InvoiceLineMatchStatus.AUTO,
                InvoiceLineMatchStatus.PENDING,
                InvoiceLineMatchStatus.UNMATCHED,
            ),
        )
        if not updated:
            return jsonify({"ok": False, "reason": "conflict"}), 409
        with db_cursor() as cur:
            cur.execute(
                (
                    "INSERT INTO invoice_line_history (invoice_line_id, action, performed_by, old_matched_file_id, new_matched_file_id, reason) "
                    "VALUES (%s, 'matched', 'admin', NULL, %s, 'manual-edit')"
                ),
                (line_id, new_file_id),
            )
        record_invoice_decision("matched")
        return jsonify({"ok": True}), 200
    except Exception:
        return jsonify({"ok": False}), 500


@recon_bp.get("/reconciliation/firstcard/statements/<sid>/lines")
def list_statement_lines(sid: str) -> Any:
    items: list[dict[str, Any]] = []
    if db_cursor is not None:
        try:
            with db_cursor() as cur:
                cur.execute(
                    (
                        "SELECT id, transaction_date, amount, merchant_name, description, matched_file_id, match_status "
                        "FROM invoice_lines WHERE invoice_id=%s ORDER BY transaction_date ASC, id ASC"
                    ),
                    (sid,),
                )
                for (lid, tx, amt, mname, desc, mid, mstatus) in cur.fetchall() or []:
                    items.append(
                        {
                            "id": int(lid),
                            "transaction_date": (tx.isoformat() if hasattr(tx, "isoformat") else tx),
                            "amount": float(amt) if amt is not None else None,
                            "merchant_name": mname,
                            "description": desc,
                            "matched_file_id": mid,
                            "match_status": mstatus,
                        }
                    )
        except Exception:
            items = []
    return jsonify({"items": items, "total": len(items)}), 200<|MERGE_RESOLUTION|>--- conflicted
+++ resolved
@@ -32,12 +32,10 @@
 except Exception:  # pragma: no cover
     db_cursor = None  # type: ignore
 
-<<<<<<< HEAD
 try:
     from services.tasks import process_ocr
 except Exception:  # pragma: no cover
     process_ocr = None  # type: ignore
-=======
 from services.invoice_status import (
     InvoiceDocumentStatus,
     InvoiceLineMatchStatus,
@@ -46,7 +44,6 @@
     transition_line_status_and_link,
     transition_processing_status,
 )
->>>>>>> 63b9f3bb
 
 
 recon_bp = Blueprint("reconciliation_firstcard", __name__)
